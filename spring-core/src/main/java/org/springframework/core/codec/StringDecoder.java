/*
 * Copyright 2002-2020 the original author or authors.
 *
 * Licensed under the Apache License, Version 2.0 (the "License");
 * you may not use this file except in compliance with the License.
 * You may obtain a copy of the License at
 *
 *      https://www.apache.org/licenses/LICENSE-2.0
 *
 * Unless required by applicable law or agreed to in writing, software
 * distributed under the License is distributed on an "AS IS" BASIS,
 * WITHOUT WARRANTIES OR CONDITIONS OF ANY KIND, either express or implied.
 * See the License for the specific language governing permissions and
 * limitations under the License.
 */

package org.springframework.core.codec;

import java.nio.CharBuffer;
import java.nio.charset.Charset;
import java.nio.charset.StandardCharsets;
import java.util.ArrayList;
import java.util.Arrays;
import java.util.Collection;
import java.util.Collections;
import java.util.List;
import java.util.Map;
import java.util.concurrent.ConcurrentHashMap;
import java.util.concurrent.ConcurrentMap;

import org.reactivestreams.Publisher;
import reactor.core.publisher.Flux;
import reactor.core.publisher.Mono;

import org.springframework.core.ResolvableType;
import org.springframework.core.io.buffer.DataBuffer;
import org.springframework.core.io.buffer.DataBufferUtils;
import org.springframework.core.io.buffer.LimitedDataBufferList;
import org.springframework.core.io.buffer.PooledDataBuffer;
import org.springframework.core.log.LogFormatUtils;
import org.springframework.lang.Nullable;
import org.springframework.util.Assert;
import org.springframework.util.MimeType;
import org.springframework.util.MimeTypeUtils;

/**
 * Decode from a data buffer stream to a {@code String} stream, either splitting
 * or aggregating incoming data chunks to realign along newlines delimiters
 * and produce a stream of strings. This is useful for streaming but is also
 * necessary to ensure that that multibyte characters can be decoded correctly,
 * avoiding split-character issues. The default delimiters used by default are
 * {@code \n} and {@code \r\n} but that can be customized.
 *
 * @author Sebastien Deleuze
 * @author Brian Clozel
 * @author Arjen Poutsma
 * @author Mark Paluch
 * @since 5.0
 * @see CharSequenceEncoder
 */
public final class StringDecoder extends AbstractDataBufferDecoder<String> {

	/** The default charset to use, i.e. "UTF-8". */
	public static final Charset DEFAULT_CHARSET = StandardCharsets.UTF_8;

	/** The default delimiter strings to use, i.e. {@code \r\n} and {@code \n}. */
	public static final List<String> DEFAULT_DELIMITERS = Arrays.asList("\r\n", "\n");


	private final List<String> delimiters;

	private final boolean stripDelimiter;

	private Charset defaultCharset = DEFAULT_CHARSET;

	private final ConcurrentMap<Charset, byte[][]> delimitersCache = new ConcurrentHashMap<>();


	private StringDecoder(List<String> delimiters, boolean stripDelimiter, MimeType... mimeTypes) {
		super(mimeTypes);
		Assert.notEmpty(delimiters, "'delimiters' must not be empty");
		this.delimiters = new ArrayList<>(delimiters);
		this.stripDelimiter = stripDelimiter;
	}


	/**
	 * Set the default character set to fall back on if the MimeType does not specify any.
	 * <p>By default this is {@code UTF-8}.
	 * @param defaultCharset the charset to fall back on
	 * @since 5.2.9
	 */
	public void setDefaultCharset(Charset defaultCharset) {
		this.defaultCharset = defaultCharset;
	}

	/**
	 * Return the configured {@link #setDefaultCharset(Charset) defaultCharset}.
	 * @since 5.2.9
	 */
	public Charset getDefaultCharset() {
		return this.defaultCharset;
	}


	@Override
	public boolean canDecode(ResolvableType elementType, @Nullable MimeType mimeType) {
		return (elementType.resolve() == String.class && super.canDecode(elementType, mimeType));
	}

	@Override
	public Flux<String> decode(Publisher<DataBuffer> input, ResolvableType elementType,
			@Nullable MimeType mimeType, @Nullable Map<String, Object> hints) {

		byte[][] delimiterBytes = getDelimiterBytes(mimeType);

		LimitedDataBufferList chunks = new LimitedDataBufferList(getMaxInMemorySize());
		DataBufferUtils.Matcher matcher = DataBufferUtils.matcher(delimiterBytes);

		return Flux.from(input)
				.concatMapIterable(buffer -> processDataBuffer(buffer, matcher, chunks))
				.concatWith(Mono.defer(() -> {
					if (chunks.isEmpty()) {
						return Mono.empty();
					}
					DataBuffer lastBuffer = chunks.get(0).factory().join(chunks);
					chunks.clear();
					return Mono.just(lastBuffer);
				}))
				.doOnTerminate(chunks::releaseAndClear)
				.doOnDiscard(PooledDataBuffer.class, PooledDataBuffer::release)
				.map(buffer -> decode(buffer, elementType, mimeType, hints));
	}

	private byte[][] getDelimiterBytes(@Nullable MimeType mimeType) {
		return this.delimitersCache.computeIfAbsent(getCharset(mimeType), charset -> {
			byte[][] result = new byte[this.delimiters.size()][];
			for (int i = 0; i < this.delimiters.size(); i++) {
				result[i] = this.delimiters.get(i).getBytes(charset);
			}
			return result;
		});
	}

	private Collection<DataBuffer> processDataBuffer(
			DataBuffer buffer, DataBufferUtils.Matcher matcher, LimitedDataBufferList chunks) {

		try {
			List<DataBuffer> result = null;
			do {
				int endIndex = matcher.match(buffer);
				if (endIndex == -1) {
					chunks.add(buffer);
					DataBufferUtils.retain(buffer); // retain after add (may raise DataBufferLimitException)
					break;
				}
				int startIndex = buffer.readPosition();
				int length = (endIndex - startIndex + 1);
				DataBuffer slice = buffer.retainedSlice(startIndex, length);
				if (this.stripDelimiter) {
					slice.writePosition(slice.writePosition() - matcher.delimiter().length);
				}
				result = (result != null ? result : new ArrayList<>());
				if (chunks.isEmpty()) {
					result.add(slice);
				}
				else {
					chunks.add(slice);
					result.add(buffer.factory().join(chunks));
					chunks.clear();
				}
				buffer.readPosition(endIndex + 1);
			}
			while (buffer.readableByteCount() > 0);
			return (result != null ? result : Collections.emptyList());
		}
		finally {
			DataBufferUtils.release(buffer);
		}
	}

	@Override
	public String decode(DataBuffer dataBuffer, ResolvableType elementType,
			@Nullable MimeType mimeType, @Nullable Map<String, Object> hints) {

		Charset charset = getCharset(mimeType);
		CharBuffer charBuffer = charset.decode(dataBuffer.asByteBuffer());
		DataBufferUtils.release(dataBuffer);
		String value = charBuffer.toString();
		LogFormatUtils.traceDebug(logger, traceOn -> {
			String formatted = LogFormatUtils.formatValue(value, !traceOn);
			return Hints.getLogPrefix(hints) + "Decoded " + formatted;
		});
		return value;
	}

	private Charset getCharset(@Nullable MimeType mimeType) {
		if (mimeType != null && mimeType.getCharset() != null) {
			return mimeType.getCharset();
		}
		else {
			return getDefaultCharset();
		}
	}

	/**
	 * Create a {@code StringDecoder} for {@code "text/plain"}.
	 * @param stripDelimiter this flag is ignored
	 * @deprecated as of Spring 5.0.4, in favor of {@link #textPlainOnly()} or
	 * {@link #textPlainOnly(List, boolean)}
	 */
	@Deprecated
	public static StringDecoder textPlainOnly(boolean stripDelimiter) {
		return textPlainOnly();
	}

	/**
	 * Create a {@code StringDecoder} for {@code "text/plain"}.
	 */
	public static StringDecoder textPlainOnly() {
		return textPlainOnly(DEFAULT_DELIMITERS, true);
	}

	/**
	 * Create a {@code StringDecoder} for {@code "text/plain"}.
	 * @param delimiters delimiter strings to use to split the input stream
	 * @param stripDelimiter whether to remove delimiters from the resulting
	 * input strings
	 */
	public static StringDecoder textPlainOnly(List<String> delimiters, boolean stripDelimiter) {
		return new StringDecoder(delimiters, stripDelimiter, new MimeType("text", "plain", DEFAULT_CHARSET));
	}

	/**
	 * Create a {@code StringDecoder} that supports all MIME types.
	 * @param stripDelimiter this flag is ignored
	 * @deprecated as of Spring 5.0.4, in favor of {@link #allMimeTypes()} or
	 * {@link #allMimeTypes(List, boolean)}
	 */
	@Deprecated
	public static StringDecoder allMimeTypes(boolean stripDelimiter) {
		return allMimeTypes();
	}

	/**
	 * Create a {@code StringDecoder} that supports all MIME types.
	 */
	public static StringDecoder allMimeTypes() {
		return allMimeTypes(DEFAULT_DELIMITERS, true);
	}

	/**
	 * Create a {@code StringDecoder} that supports all MIME types.
	 * @param delimiters delimiter strings to use to split the input stream
	 * @param stripDelimiter whether to remove delimiters from the resulting
	 * input strings
	 */
	public static StringDecoder allMimeTypes(List<String> delimiters, boolean stripDelimiter) {
		return new StringDecoder(delimiters, stripDelimiter,
				new MimeType("text", "plain", DEFAULT_CHARSET), MimeTypeUtils.ALL);
	}

<<<<<<< HEAD

	private static class EndFrameBuffer extends DataBufferWrapper {

		private static final DataBuffer BUFFER = DefaultDataBufferFactory.sharedInstance.wrap(new byte[0]);

		private final byte[] delimiter;

		public EndFrameBuffer(byte[] delimiter) {
			super(BUFFER);
			this.delimiter = delimiter;
		}

		public byte[] delimiter() {
			return this.delimiter;
		}
	}


	private static class LimitChecker implements Consumer<DataBuffer> {

		@SuppressWarnings("MismatchedQueryAndUpdateOfCollection")
		private final LimitedDataBufferList list;

		LimitChecker(int maxInMemorySize) {
			this.list = new LimitedDataBufferList(maxInMemorySize);
		}

		@Override
		public void accept(DataBuffer buffer) {
			if (buffer instanceof EndFrameBuffer) {
				this.list.clear();
			}
			try {
				this.list.add(buffer);
			}
			catch (DataBufferLimitException ex) {
				DataBufferUtils.release(buffer);
				throw ex;
			}
		}
	}

=======
>>>>>>> 6946fe2f
}<|MERGE_RESOLUTION|>--- conflicted
+++ resolved
@@ -260,49 +260,4 @@
 				new MimeType("text", "plain", DEFAULT_CHARSET), MimeTypeUtils.ALL);
 	}
 
-<<<<<<< HEAD
-
-	private static class EndFrameBuffer extends DataBufferWrapper {
-
-		private static final DataBuffer BUFFER = DefaultDataBufferFactory.sharedInstance.wrap(new byte[0]);
-
-		private final byte[] delimiter;
-
-		public EndFrameBuffer(byte[] delimiter) {
-			super(BUFFER);
-			this.delimiter = delimiter;
-		}
-
-		public byte[] delimiter() {
-			return this.delimiter;
-		}
-	}
-
-
-	private static class LimitChecker implements Consumer<DataBuffer> {
-
-		@SuppressWarnings("MismatchedQueryAndUpdateOfCollection")
-		private final LimitedDataBufferList list;
-
-		LimitChecker(int maxInMemorySize) {
-			this.list = new LimitedDataBufferList(maxInMemorySize);
-		}
-
-		@Override
-		public void accept(DataBuffer buffer) {
-			if (buffer instanceof EndFrameBuffer) {
-				this.list.clear();
-			}
-			try {
-				this.list.add(buffer);
-			}
-			catch (DataBufferLimitException ex) {
-				DataBufferUtils.release(buffer);
-				throw ex;
-			}
-		}
-	}
-
-=======
->>>>>>> 6946fe2f
 }